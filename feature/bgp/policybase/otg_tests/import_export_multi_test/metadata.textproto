# proto-file: github.com/openconfig/featureprofiles/proto/metadata.proto
# proto-message: Metadata

plan_id: "RT-7.11"
description: "BGP Policy - Import/Export Policy Action Using Multiple Criteria"
uuid: "520f6013-0188-45a3-b5be-ce13c55ce7cd"

testbed: TESTBED_DUT_ATE_2LINKS
tags: [TAGS_DATACENTER_EDGE]
platform_exceptions: {
  platform: {
    vendor: ARISTA
  }
  deviations: {
    omit_l2_mtu: true
    interface_enabled: true
    default_network_instance: "default"
    missing_value_for_defaults: true
    bgp_community_member_is_a_string: true
  }
}
platform_exceptions: {
  platform: {
    vendor: CISCO
  }
  deviations: {
    bgp_conditions_match_community_set_unsupported: true
    bgp_community_set_refs_unsupported: true
    community_member_regex_unsupported: true
    skip_setting_statement_for_policy: true
    default_route_policy_unsupported: true
    skip_checking_attribute_index: true
    skip_bgp_send_community_type: true
  }
}
platform_exceptions: {
  platform: {
<<<<<<< HEAD
    vendor: JUNIPER
  }
  deviations: {
    bgp_rib_oc_path_unsupported:  true
    bgp_aspathset_unsupported: true
=======
    vendor: NOKIA
  }
  deviations: {
    skip_prefix_set_mode: true
    explicit_interface_in_default_vrf:  true
    interface_enabled:  true
    skip_bgp_send_community_type: true
>>>>>>> 6c6b18e3
  }
}<|MERGE_RESOLUTION|>--- conflicted
+++ resolved
@@ -35,13 +35,6 @@
 }
 platform_exceptions: {
   platform: {
-<<<<<<< HEAD
-    vendor: JUNIPER
-  }
-  deviations: {
-    bgp_rib_oc_path_unsupported:  true
-    bgp_aspathset_unsupported: true
-=======
     vendor: NOKIA
   }
   deviations: {
@@ -49,6 +42,14 @@
     explicit_interface_in_default_vrf:  true
     interface_enabled:  true
     skip_bgp_send_community_type: true
->>>>>>> 6c6b18e3
+  }
+}
+platform_exceptions: {
+  platform: {
+    vendor: JUNIPER
+  }
+  deviations: {
+    bgp_rib_oc_path_unsupported:  true
+    bgp_aspathset_unsupported: true
   }
 }
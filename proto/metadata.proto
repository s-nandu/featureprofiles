// Copyright 2023 Google LLC
//
// Licensed under the Apache License, Version 2.0 (the "License");
// you may not use this file except in compliance with the License.
// You may obtain a copy of the License at
//
//      https://www.apache.org/licenses/LICENSE-2.0
//
// Unless required by applicable law or agreed to in writing, software
// distributed under the License is distributed on an "AS IS" BASIS,
// WITHOUT WARRANTIES OR CONDITIONS OF ANY KIND, either express or implied.
// See the License for the specific language governing permissions and
// limitations under the License.

syntax = "proto3";

package openconfig.testing;

import "github.com/openconfig/ondatra/proto/testbed.proto";

// Metadata about a Feature Profiles test.
message Metadata {
  // UUID of the test.
  string uuid = 1;
  // ID of the test in the test plan.
  string plan_id = 2;
  // One-line description of the test.
  string description = 3;

  // Types of testbeds on which the test may run.
  enum Testbed {
    TESTBED_UNSPECIFIED = 0;
    TESTBED_DUT = 1;
    TESTBED_DUT_DUT_4LINKS = 2;
    TESTBED_DUT_ATE_2LINKS = 3;
    TESTBED_DUT_ATE_4LINKS = 4;
    TESTBED_DUT_ATE_9LINKS_LAG = 5;
    TESTBED_DUT_DUT_ATE_2LINKS = 6;
  }
  // Testbed on which the test is intended to run.
  Testbed testbed = 4;

  message Platform {
    // Vendor of the device.
    ondatra.Device.Vendor vendor = 1;
    // Regex for hardware model of the device.
    // The empty string will match any hardware model.
    string hardware_model_regex = 3;
    // Regex for software version of the device.
    // The empty string will match any software version.
    string software_version_regex = 4;
    // Reserved field numbers and identifiers.
    reserved 2;
    reserved "hardware_model";
  }

  message Deviations {
    // Device does not support interface/ipv4/enabled,
    // so suppress configuring this leaf.
    bool ipv4_missing_enabled = 1;
    // Device does not support fragmentation bit for traceroute.
    bool traceroute_fragmentation = 2;
    // Device only support UDP as l4 protocol for traceroute.
    bool traceroute_l4_protocol_udp = 3;
    // Device does not support
    // bgp/neighbors/neighbor/afi-safis/afi-safi/state/prefixes/received-pre-policy.
    bool prepolicy_received_routes = 4;
    // Expected ucmp traffic tolerance. Minimum value is 0.2, anything less
    // will be coerced to 0.2.
    // Juniper: partnerissuetracker.corp.google.com/282234301
    // Cisco: partnerissuetracker.corp.google.com/279477633
    double hierarchical_weight_resolution_tolerance = 5;
    // Device skip isis multi-topology check if value is true.
    bool isis_multi_topology_unsupported = 6;
    // Disable isis level1 under interface mode on the device if value is true.
    bool isis_interface_level1_disable_required = 7;
    // Set isis af ipv6 single topology on the device if value is true.
    bool isis_single_topology_required = 8;
    // Don't set isis instance enable flag on the device if value is true.
    bool isis_instance_enabled_required = 10;
    // Set and validate isis interface address family enable on the device if
    // value is true.
    bool missing_isis_interface_afi_safi_enable = 11;
    // Don't set isis global authentication-check on the device if value is
    // true.
    bool isis_global_authentication_not_required = 12;
    // Configure CSNP, LSP and PSNP under level authentication explicitly if
    // value is true.
    bool isis_explicit_level_authentication_config = 13;
    // Device skip isis restart-suppress check if value is true.
    bool isis_restart_suppress_unsupported = 14;
    // Device does not support interface/ipv4(6)/neighbor.
    // Cisco: partnerissuetracker.corp.google.com/268243828
    bool ip_neighbor_missing = 15;
    // Device requires separate reboot to activate OS.
    bool osactivate_noreboot = 16;
    // Device requires OS installation on standby RP as well as active RP.
    bool osinstall_for_standby_rp = 17;
    // Set this flag for LLDP interface config to override the global config.
    bool lldp_interface_config_override_global = 18;
    // Skip BGP TestPassword mismatch subtest if value is true.
    // Cisco: partnerissuetracker.corp.google.com/273285907
    bool skip_bgp_test_password_mismatch = 19;
    // Skip check for
    // bgp/neighbors/neighbor/state/messages/received/last-notification-error-code
    // leaf missing case.
    bool missing_bgp_last_notification_error_code = 21;
    // Device does not support interface-ref configuration when applying
    // features to interface.
    bool interface_ref_config_unsupported = 22;
    // Device does not support these state paths.
    // Juniper: partnerissuetracker.corp.google.com/279470921
    bool state_path_unsupported = 23;
    // Device requires Ipv6 to be enabled on interface for gRIBI NH programmed
    // with destination mac address.
    // Juniper: partnerissuetracker.corp.google.com/267642089
    bool ipv6_enable_for_gribi_nh_dmac = 24;
    // Device requires additional config for ECN.
    // Juniper: partnerissuetracker.corp.google.com/277657269
    bool ecn_profile_required_definition = 25;
    // Set true for device that does not support interface ipv6 discarded packet
    // statistics.
    // Juniper: partnerissuetracker.corp.google.com/277762075
    bool ipv6_discarded_pkts_unsupported = 26;
    // Device does not support drop and weight leaves under queue management
    // profile.
    // Juniper: partnerissuetracker.corp.google.com/279471405
    bool drop_weight_leaves_unsupported = 27;
    // Config pushed through origin CLI takes precedence over config pushed
    // through origin OC.
    bool cli_takes_precedence_over_oc = 29;
    // Device does not support weight above 100.
    // Juniper: partnerissuetracker.corp.google.com/277066804
    bool scheduler_input_weight_limit = 30;
    // Device does not support id leaf for SwitchChip components.
    // Juniper: partnerissuetracker.corp.google.com/277134501
    bool switch_chip_id_unsupported = 31;
    // Device does not support backplane-facing-capacity leaves for some of the
    // components.
    // Juniper: partnerissuetracker.corp.google.com/277134501
    bool backplane_facing_capacity_unsupported = 32;
    // Device only supports querying counters from the state container, not from
    // individual counter leaves.
    bool interface_counters_from_container = 33;
    // Use this deviation when the device does not support a mix of tagged and
    // untagged subinterfaces.
    bool no_mix_of_tagged_and_untagged_subinterfaces = 34;
    // Device does not report P4RT node names in the component hierarchy.
    bool explicit_p4rt_node_component = 35;
    // Configure ACLs using vendor native model specifically for RT-1.4.
    bool use_vendor_native_acl_config = 36;
    // Device does not support reporting software version according to the
    // requirements in gNMI-1.10.
    bool sw_version_unsupported = 37;
    // Device requires explicit interface ref configuration when applying
    // features to interface.
    bool explicit_interface_ref_definition = 38;
    // Device does not support telemetry path /components/component/storage.
    // Juniper: partnerissuetracker.corp.google.com/284239001
    bool storage_component_unsupported = 39;
    // Device requires gribi-protocol to be enabled under network-instance.
    bool explicit_gribi_under_network_instance = 40;
    // Device requires port-speed to be set because its default value may not be
    // usable.
    bool explicit_port_speed = 41;
    // Device requires explicit attachment of an interface or subinterface to
    // the default network instance.
    // Nokia: partnerissuetracker.corp.google.com/260928639
    bool explicit_interface_in_default_vrf = 42;
    // Skip checking QOS Dropped octets stats for interface.
    bool qos_dropped_octets = 43;
    // Device is missing subinterface packet counters for IPv4/IPv6.
    bool subinterface_packet_counters_missing = 44;
    // Connect-retry is not supported
    // /bgp/neighbors/neighbor/timers/config/connect-retry.
    bool connect_retry = 45;
    // Device does not support programming a gribi flow with a next-hop entry of
    // mac-address only.
    bool gribi_mac_override_with_static_arp = 46;
    // Set true for device that does not support route-policy under AFI/SAFI.
    bool route_policy_under_afi_unsupported = 47;
    // Device does not support using gNOI to reboot the Fabric Component.
    bool gnoi_fabric_component_reboot_unsupported = 48;
    // Device does not support the ntp nondefault vrf case.
    bool ntp_non_default_vrf_unsupported = 49;
    // Device does not support setting the L2 MTU. OpenConfig allows a device to
    // enforce that L2 MTU, which has a default value of 1514, must be set to a
    // higher value than L3 MTU.
    // Arista: partnerissuetracker.corp.google.com/243445300
    bool omit_l2_mtu = 50;
    // Skip power admin for controller card
    bool skip_controller_card_power_admin = 51;
    // Device requires the banner to have a delimiter character.
    string banner_delimiter = 60;
    // Allowed tolerance for BGP traffic flow while comparing for pass or fail
    // condition.
    int32 bgp_tolerance_value = 61;
    // Device requires additional time to complete post delete link
    // qualification cleanup.
    bool link_qual_wait_after_delete_required = 62;
    // The response of gNOI reboot status is a single value (not a list), so the
    // device requires explict component path to account for a situation when
    // there is more than one active reboot requests.
    // Arista: partnerissuetracker.corp.google.com/245550570
    bool gnoi_status_empty_subcomponent = 63;
    // Device requiries explicit deletion of network-instance table.
    bool network_instance_table_deletion_required = 64;
    // Device requires a BGP session reset to utilize a new MD5 key.
    bool bgp_md5_requires_reset = 65;
    // Devices do not count dequeued and deleted packets as drops.
    // Arista: partnerissuetracker.corp.google.com/275384848
    bool dequeue_delete_not_counted_as_drops = 66;
    // Device only supports RIB ack, so tests that normally expect FIB_ACK will
    // allow just RIB_ACK.
    bool gribi_riback_only = 67;
    // Device requires that aggregate Port-Channel and its members be defined in
    // a single gNMI Update transaction at /interfaces; otherwise lag-type will
    // be dropped, and no member can be added to the aggregate.
    // Arista: partnerissuetracker.corp.google.com/201574574
    bool aggregate_atomic_update = 68;
    // Device returns no value for some OpenConfig paths if the operational
    // value equals the default.
    // Arista: partnerissuetracker.corp.google.com/258286131
    bool missing_value_for_defaults = 69;
    // The name used for the static routing protocol.  The default name in
    // OpenConfig is \"DEFAULT\" but some devices use other names.
    // Arista: partnerissuetracker.corp.google.com/269699737
    string static_protocol_name = 70;
    // Device currently uses component name instead of a full openconfig path,
    // so suppress creating a full oc compliant path for subcomponent.
    bool gnoi_subcomponent_path = 71;
    // When configuring interface, config VRF prior config IP address.
    // Arista: partnerissuetracker.corp.google.com/261958938
    bool interface_config_vrf_before_address = 72;
    // Device requires using the deprecated openconfig-vlan:vlan/config/vlan-id
    // or openconfig-vlan:vlan/state/vlan-id leaves.
    // Arista: partnerissuetracker.corp.google.com/261085885
    bool deprecated_vlan_id = 73;
    // Device requires gRIBI MAC Override using Static ARP + Static Route
    // Arista: partnerissuetracker.corp.google.com/234635355
    bool gribi_mac_override_static_arp_static_route = 74;
    // Device requires interface enabled leaf booleans to be explicitly set to
    // true.
    bool interface_enabled = 75;
    // Skip checking QOS octet stats for interface.
    // Arista: partnerissuetracker.corp.google.com/283541442
    bool qos_octets = 76;
    // Device CPU components do not map to a FRU parent component in the OC
    // tree.
    bool cpu_missing_ancestor = 77;
    // Device needs subinterface 0 to be routed for non-zero sub-interfaces.
    bool require_routed_subinterface_0 = 78;
    // Device does not report last-switchover-reason as USER_INITIATED for
    // gNOI.SwitchControlProcessor.
    bool gnoi_switchover_reason_missing_user_initiated = 79;
    // The name used for the default network instance for VRF.  The default name
    // in OpenConfig is \"DEFAULT\" but some legacy devices still use
    // \"default\".
    string default_network_instance = 80;
    // Device allows unset Election ID to be primary.
    bool p4rt_unsetelectionid_primary_allowed = 81;
    // Device sets ALREADY_EXISTS status code for all backup client responses.
    bool bkup_arbitration_resp_code = 82;
    // Device requires IPOverIP decapsulation for backup NHG without interfaces.
    bool backup_nhg_requires_vrf_with_decap = 83;
    // Devices don't support configuring ISIS /afi-safi/af/config container.
    bool isis_interface_afi_unsupported = 85;
    // Devices don't support modify table entry operation in P4 Runtime.
    bool p4rt_modify_table_entry_unsupported = 86;
    // Parent of OS component is of type SUPERVISOR or LINECARD.
    bool os_component_parent_is_supervisor_or_linecard = 87;
    // Parent of OS component is of type CHASSIS.
    bool os_component_parent_is_chassis = 88;
    // Device does not support fabric power-admin-state leaf.
    bool skip_fabric_card_power_admin = 89;
    // Devices require configuring the same ISIS Metrics for Level 1 when
    // configuring Level 2 Metrics.
    bool isis_require_same_l1_metric_with_l2_metric = 91;
    // Devices require configuring the same OSPF setMetric when BGP
    // SetMED is configured.
    bool bgp_set_med_requires_equal_ospf_set_metric = 92;
    // Devices require configuring subinterface with tagged vlan for p4rt
    // packet in.
    bool p4rt_gdp_requires_dot1q_subinterface = 93;
    // ATE port link state operations are a no-op in KNE/virtualized environments.
    bool ate_port_link_state_operations_unsupported = 94;
    // Creates a user and assigns role/rbac to said user via native model.
    bool set_native_user = 95;
    // Devices require configuring lspRefreshInterval ISIS timer when
    // lspLifetimeInterval is configured.
    // Arista: partnerissuetracker.corp.google.com/293667850
    bool isis_lsp_lifetime_interval_requires_lsp_refresh_interval = 96;
    // Device does not support telemetry path
    // /components/component/cpu/utilization/state/avg for linecards' CPU card.
    bool linecard_cpu_utilization_unsupported = 98;
    // Device does not support consistent component names for GNOI and GNMI.
    bool consistent_component_names_unsupported = 99;
    // Device does not support telemetry path
    // /components/component/cpu/utilization/state/avg for controller cards'
    // CPU card.
    bool controller_card_cpu_utilization_unsupported = 100;
    // Device does not support counter for fabric block lost packets.
    bool fabric_drop_counter_unsupported = 101;
    // Device does not support memory utilization related leaves for linecard components.
    bool linecard_memory_utilization_unsupported = 102;
    // Device does not support telemetry path
    // /qos/interfaces/interface/input/virtual-output-queues/voq-interface/queues/queue/state/dropped-pkts.
    bool qos_voq_drop_counter_unsupported = 103;
    // ATE IPv6 flow label unsupported in KNE/virtualized environments.
    bool ate_ipv6_flow_label_unsupported = 104;
    // Devices do not support configuring isis csnp-interval timer.
    // Arista: partnerissuetracker.corp.google.com/299283216
    bool isis_timers_csnp_interval_unsupported = 105;
    // Devices do not support telemetry for isis counter:
    // manual-address-drop-from-areas.
    // Arista: partnerissuetracker.corp.google.com/299285115
    bool isis_counter_manual_address_drop_from_areas_unsupported = 106;
    // Devices do not support telemetry for isis counter: part-changes.
    // Arista: partnerissuetracker.corp.google.com/299285991
    bool isis_counter_part_changes_unsupported = 107;
    // Devices do not support threshold container under /components/component/transceiver.
    bool transceiver_thresholds_unsupported = 108;
    // Update interface loopback mode using raw gnmi API due to server version.
    bool interface_loopback_mode_raw_gnmi = 109;
    // Devices do not support showing negotiated tcp mss value in bgp tcp mss telemetry.
    // Juniper: b/300499125
    bool skip_tcp_negotiated_mss_check = 110;
    // Devices don't support ISIS-Lsp metadata paths: checksum, sequence-number,
    // remaining-lifetime.
    bool isis_lsp_metadata_leafs_unsupported = 111;
    // QOS queue requires configuration with queue-id
    bool qos_queue_requires_id = 112;
    // Devices do not support forwarding for fib failed routes.
    bool skip_fib_failed_traffic_forwarding_check = 113;
    // QOS requires buffer-allocation-profile configuration
    bool qos_buffer_allocation_config_required = 114;
    // Devices do not support configuring ExtendedNextHopEncoding at the BGP global level.
    // Arista: https://partnerissuetracker.corp.google.com/issues/203683090
    bool bgp_global_extended_next_hop_encoding_unsupported = 115;
    // OC unsupported for BGP LLGR disable.
    // Juniper: b/303479602
    bool bgp_llgr_oc_undefined = 116;
    // Device does not support tunnel interfaces state paths
    // Juniper: partnerissuetracker.corp.google.com/300111031
    bool tunnel_state_path_unsupported = 117;
    // Device does not support tunnel interfaces source and destination address config paths
    // Juniper: partnerissuetracker.corp.google.com/300111031
    bool tunnel_config_path_unsupported = 118;
    // Cisco: Device does not support same minimun and maximum threshold value in QOS ECN config.
    bool ecn_same_min_max_threshold_unsupported = 119;
    // Cisco: QOS requires scheduler configuration.
    bool qos_scheduler_config_required = 120;
    // Cisco: Device does not support set weight config under QOS ECN configuration.
    bool qos_set_weight_config_unsupported = 121;
    // Cisco: Device does not support these get state path.
    bool qos_get_state_path_unsupported = 122;
    // Devices requires enabled leaf under isis level
    // Juniper: partnerissuetracker.corp.google.com/302661486
    bool isis_level_enabled = 123;
    // Devices which require to use interface-id format of interface name + .subinterface index with Interface-ref container
    bool interface_ref_interface_id_format = 124;   
<<<<<<< HEAD
    // Device does not support PLQ operational status check on interface
    // Juniper: b/308990185
    bool skip_plq_interface_oper_status_check = 125;
=======
    // Devices does not support member link loopback
    // Juniper: b/307763669
    bool member_link_loopback_unsupported = 125;
    
>>>>>>> 00d2c377
    // Reserved field numbers and identifiers.
    reserved 84, 9, 28, 20, 90, 97, 55;
  }

  message PlatformExceptions {
    Platform platform = 1;
    Deviations deviations = 2;
  }

  // The `platform` field for each `platform_exceptions` should be mutually
  // exclusive. Duplicate matches will result in a test failure.
  repeated PlatformExceptions platform_exceptions = 5;

  enum Tags {
    TAGS_UNSPECIFIED = 0;
    TAGS_AGGREGATION = 1;
    TAGS_DATACENTER_EDGE = 2;
    TAGS_EDGE = 3;
    TAGS_TRANSIT = 4;
  }

  // The `tags` used to identify the area(s) testcase applies to. An empty tag
  // is the default implying it applies to all areas.
  repeated Tags tags = 6;
}<|MERGE_RESOLUTION|>--- conflicted
+++ resolved
@@ -359,16 +359,13 @@
     bool isis_level_enabled = 123;
     // Devices which require to use interface-id format of interface name + .subinterface index with Interface-ref container
     bool interface_ref_interface_id_format = 124;   
-<<<<<<< HEAD
-    // Device does not support PLQ operational status check on interface
-    // Juniper: b/308990185
-    bool skip_plq_interface_oper_status_check = 125;
-=======
     // Devices does not support member link loopback
     // Juniper: b/307763669
     bool member_link_loopback_unsupported = 125;
-    
->>>>>>> 00d2c377
+    // Device does not support PLQ operational status check on interface
+    // Juniper: b/308990185
+    bool skip_plq_interface_oper_status_check = 126;    
+
     // Reserved field numbers and identifiers.
     reserved 84, 9, 28, 20, 90, 97, 55;
   }

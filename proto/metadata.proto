// Copyright 2023 Google LLC
//
// Licensed under the Apache License, Version 2.0 (the "License");
// you may not use this file except in compliance with the License.
// You may obtain a copy of the License at
//
//      https://www.apache.org/licenses/LICENSE-2.0
//
// Unless required by applicable law or agreed to in writing, software
// distributed under the License is distributed on an "AS IS" BASIS,
// WITHOUT WARRANTIES OR CONDITIONS OF ANY KIND, either express or implied.
// See the License for the specific language governing permissions and
// limitations under the License.

syntax = "proto3";

package openconfig.testing;

import "github.com/openconfig/ondatra/proto/testbed.proto";

// Metadata about a Feature Profiles test.
message Metadata {
  // UUID of the test.
  string uuid = 1;
  // ID of the test in the test plan.
  string plan_id = 2;
  // One-line description of the test.
  string description = 3;

  // Types of testbeds on which the test may run.
  enum Testbed {
    TESTBED_UNSPECIFIED = 0;
    TESTBED_DUT = 1;
    TESTBED_DUT_DUT_4LINKS = 2;
    TESTBED_DUT_ATE_2LINKS = 3;
    TESTBED_DUT_ATE_4LINKS = 4;
    TESTBED_DUT_ATE_9LINKS_LAG = 5;
    TESTBED_DUT_DUT_ATE_2LINKS = 6;
    TESTBED_DUT_ATE_8LINKS = 7;
    TESTBED_DUT_400ZR = 8;
    TESTBED_DUT_400ZR_PLUS = 9;
  }
  // Testbed on which the test is intended to run.
  Testbed testbed = 4;

  message Platform {
    // Vendor of the device.
    ondatra.Device.Vendor vendor = 1;
    // Regex for hardware model of the device.
    // The empty string will match any hardware model.
    string hardware_model_regex = 3;
    // Regex for software version of the device.
    // The empty string will match any software version.
    string software_version_regex = 4;
    // Reserved field numbers and identifiers.
    reserved 2;
    reserved "hardware_model";
  }

  message Deviations {
    // Device does not support interface/ipv4/enabled,
    // so suppress configuring this leaf.
    bool ipv4_missing_enabled = 1;
    // Device does not support fragmentation bit for traceroute.
    bool traceroute_fragmentation = 2;
    // Device only support UDP as l4 protocol for traceroute.
    bool traceroute_l4_protocol_udp = 3;
    // Device does not support
    // bgp/neighbors/neighbor/afi-safis/afi-safi/state/prefixes/received-pre-policy.
    bool prepolicy_received_routes = 4;
    // Expected ucmp traffic tolerance. Minimum value is 0.2, anything less
    // will be coerced to 0.2.
    // Juniper: partnerissuetracker.corp.google.com/282234301
    // Cisco: partnerissuetracker.corp.google.com/279477633
    double hierarchical_weight_resolution_tolerance = 5;
    // Device skip isis multi-topology check if value is true.
    bool isis_multi_topology_unsupported = 6;
    // Disable isis level1 under interface mode on the device if value is true.
    bool isis_interface_level1_disable_required = 7;
    // Set isis af ipv6 single topology on the device if value is true.
    bool isis_single_topology_required = 8;
    // Don't set isis instance enable flag on the device if value is true.
    bool isis_instance_enabled_required = 10;
    // Set and validate isis interface address family enable on the device if
    // value is true.
    bool missing_isis_interface_afi_safi_enable = 11;
    // Don't set isis global authentication-check on the device if value is
    // true.
    bool isis_global_authentication_not_required = 12;
    // Configure CSNP, LSP and PSNP under level authentication explicitly if
    // value is true.
    bool isis_explicit_level_authentication_config = 13;
    // Device skip isis restart-suppress check if value is true.
    bool isis_restart_suppress_unsupported = 14;
    // Device does not support interface/ipv4(6)/neighbor.
    // Cisco: partnerissuetracker.corp.google.com/268243828
    bool ip_neighbor_missing = 15;
    // Device requires separate reboot to activate OS.
    bool osactivate_noreboot = 16;
    // Device requires OS installation on standby RP as well as active RP.
    bool osinstall_for_standby_rp = 17;
    // Set this flag for LLDP interface config to override the global config.
    bool lldp_interface_config_override_global = 18;
    // Skip check for
    // bgp/neighbors/neighbor/state/messages/received/last-notification-error-code
    // leaf missing case.
    bool missing_bgp_last_notification_error_code = 21;
    // Device does not support interface-ref configuration when applying
    // features to interface.
    bool interface_ref_config_unsupported = 22;
    // Device does not support these state paths.
    // Juniper: partnerissuetracker.corp.google.com/279470921
    bool state_path_unsupported = 23;
    // Device requires Ipv6 to be enabled on interface for gRIBI NH programmed
    // with destination mac address.
    // Juniper: partnerissuetracker.corp.google.com/267642089
    bool ipv6_enable_for_gribi_nh_dmac = 24;
    // Device requires additional config for ECN.
    // Juniper: partnerissuetracker.corp.google.com/277657269
    bool ecn_profile_required_definition = 25;
    // Device does not support interface ipv6 discarded packet statistics.
    // Juniper: partnerissuetracker.corp.google.com/277762075
    bool ipv6_discarded_pkts_unsupported = 26;
    // Device does not support drop and weight leaves under queue management
    // profile.
    // Juniper: partnerissuetracker.corp.google.com/279471405
    bool drop_weight_leaves_unsupported = 27;
    // Config pushed through origin CLI takes precedence over config pushed
    // through origin OC.
    // Juniper: partnerissuetracker.corp.google.com/270474468
    bool cli_takes_precedence_over_oc = 29;
    // Device does not support weight above 100.
    // Juniper: partnerissuetracker.corp.google.com/277066804
    bool scheduler_input_weight_limit = 30;
    // Device does not support id leaf for SwitchChip components.
    // Juniper: partnerissuetracker.corp.google.com/277134501
    bool switch_chip_id_unsupported = 31;
    // Device does not support backplane-facing-capacity leaves for some of the
    // components.
    // Juniper: partnerissuetracker.corp.google.com/277134501
    bool backplane_facing_capacity_unsupported = 32;
    // Device only supports querying counters from the state container, not from
    // individual counter leaves.
    bool interface_counters_from_container = 33;
    // Use this deviation when the device does not support a mix of tagged and
    // untagged subinterfaces.
    // Juniper: partnerissuetracker.corp.google.com/267822588
    bool no_mix_of_tagged_and_untagged_subinterfaces = 34;
    // Device does not support reporting software version according to the
    // requirements in gNMI-1.10.
    // Juniper: partnerissuetracker.corp.google.com/278764547
    bool sw_version_unsupported = 37;
    // Device requires explicit interface ref configuration when applying
    // features to interface.
    // Juniper: partnerissuetracker.corp.google.com/267691571
    bool explicit_interface_ref_definition = 38;
    // Device does not support telemetry path /components/component/storage.
    // Juniper: partnerissuetracker.corp.google.com/284239001
    bool storage_component_unsupported = 39;
    // Device requires port-speed to be set because its default value may not be
    // usable.
    bool explicit_port_speed = 41;
    // Device requires explicit attachment of an interface or subinterface to
    // the default network instance.
    // Nokia: partnerissuetracker.corp.google.com/260928639
    bool explicit_interface_in_default_vrf = 42;
    // Skip checking QOS Dropped octets stats for interface.
    // Juniper: partnerissuetracker.corp.google.com/282686094
    bool qos_dropped_octets = 43;
    // Device is missing subinterface packet counters for IPv4/IPv6.
    bool subinterface_packet_counters_missing = 44;
    // Connect-retry is not supported
    // /bgp/neighbors/neighbor/timers/config/connect-retry.
    bool connect_retry = 45;
    // Device does not support programming a gribi flow with a next-hop entry of
    // mac-address only.
    bool gribi_mac_override_with_static_arp = 46;
    // Set true for device that does not support route-policy under AFI/SAFI.
    bool route_policy_under_afi_unsupported = 47;
    // Device does not support using gNOI to reboot the Fabric Component.
    bool gnoi_fabric_component_reboot_unsupported = 48;
    // Device does not support the ntp nondefault vrf case.
    bool ntp_non_default_vrf_unsupported = 49;
    // Device does not support setting the L2 MTU. OpenConfig allows a device to
    // enforce that L2 MTU, which has a default value of 1514, must be set to a
    // higher value than L3 MTU.
    // Arista: partnerissuetracker.corp.google.com/243445300
    bool omit_l2_mtu = 50;
    // Skip power admin for controller card
    bool skip_controller_card_power_admin = 51;
    // Device requires the banner to have a delimiter character.
    string banner_delimiter = 60;
    // Allowed tolerance for BGP traffic flow while comparing for pass or fail
    // condition.
    int32 bgp_tolerance_value = 61;
    // Device requires additional time to complete post delete link
    // qualification cleanup.
    bool link_qual_wait_after_delete_required = 62;
    // The response of gNOI reboot status is a single value (not a list), so the
    // device requires explict component path to account for a situation when
    // there is more than one active reboot requests.
    // Arista: partnerissuetracker.corp.google.com/245550570
    bool gnoi_status_empty_subcomponent = 63;
    // Device requiries explicit deletion of network-instance table.
    bool network_instance_table_deletion_required = 64;
    // Device requires a BGP session reset to utilize a new MD5 key.
    bool bgp_md5_requires_reset = 65;
    // Devices do not count dequeued and deleted packets as drops.
    // Arista: partnerissuetracker.corp.google.com/275384848
    bool dequeue_delete_not_counted_as_drops = 66;
    // Device only supports RIB ack, so tests that normally expect FIB_ACK will
    // allow just RIB_ACK.
    bool gribi_riback_only = 67;
    // Device requires that aggregate Port-Channel and its members be defined in
    // a single gNMI Update transaction at /interfaces; otherwise lag-type will
    // be dropped, and no member can be added to the aggregate.
    // Arista: partnerissuetracker.corp.google.com/201574574
    bool aggregate_atomic_update = 68;
    // Device returns no value for some OpenConfig paths if the operational
    // value equals the default.
    // Arista: partnerissuetracker.corp.google.com/258286131
    bool missing_value_for_defaults = 69;
    // The name used for the static routing protocol.  The default name in
    // OpenConfig is \"DEFAULT\" but some devices use other names.
    // Arista: partnerissuetracker.corp.google.com/269699737
    string static_protocol_name = 70;
    // Device currently uses component name instead of a full openconfig path,
    // so suppress creating a full oc compliant path for subcomponent.
    bool gnoi_subcomponent_path = 71;
    // When configuring interface, config VRF prior config IP address.
    // Arista: partnerissuetracker.corp.google.com/261958938
    bool interface_config_vrf_before_address = 72;
    // Device requires using the deprecated openconfig-vlan:vlan/config/vlan-id
    // or openconfig-vlan:vlan/state/vlan-id leaves.
    // Arista: partnerissuetracker.corp.google.com/261085885
    bool deprecated_vlan_id = 73;
    // Device requires gRIBI MAC Override using Static ARP + Static Route
    // Arista: partnerissuetracker.corp.google.com/234635355
    bool gribi_mac_override_static_arp_static_route = 74;
    // Device requires interface enabled leaf booleans to be explicitly set to
    // true.
    bool interface_enabled = 75;
    // Skip checking QOS octet stats for interface.
    // Arista: partnerissuetracker.corp.google.com/283541442
    bool qos_octets = 76;
    // Device CPU components do not map to a FRU parent component in the OC
    // tree.
    bool cpu_missing_ancestor = 77;
    // Device needs subinterface 0 to be routed for non-zero sub-interfaces.
    bool require_routed_subinterface_0 = 78;
    // Device does not report last-switchover-reason as USER_INITIATED for
    // gNOI.SwitchControlProcessor.
    bool gnoi_switchover_reason_missing_user_initiated = 79;
    // The name used for the default network instance for VRF.  The default name
    // in OpenConfig is \"DEFAULT\" but some legacy devices still use
    // \"default\".
    string default_network_instance = 80;
    // Device allows unset Election ID to be primary.
    bool p4rt_unsetelectionid_primary_allowed = 81;
    // Device sets ALREADY_EXISTS status code for all backup client responses.
    bool bkup_arbitration_resp_code = 82;
    // Device requires IPOverIP decapsulation for backup NHG without interfaces.
    bool backup_nhg_requires_vrf_with_decap = 83;
    // Devices don't support configuring ISIS /afi-safi/af/config container.
    bool isis_interface_afi_unsupported = 85;
    // Devices don't support modify table entry operation in P4 Runtime.
    bool p4rt_modify_table_entry_unsupported = 86;
    // Parent of OS component is of type SUPERVISOR or LINECARD.
    bool os_component_parent_is_supervisor_or_linecard = 87;
    // Parent of OS component is of type CHASSIS.
    bool os_component_parent_is_chassis = 88;
    // Devices require configuring the same ISIS Metrics for Level 1 when
    // configuring Level 2 Metrics.
    bool isis_require_same_l1_metric_with_l2_metric = 91;
    // Devices require configuring the same OSPF setMetric when BGP
    // SetMED is configured.
    bool bgp_set_med_requires_equal_ospf_set_metric = 92;
    // Devices require configuring subinterface with tagged vlan for p4rt
    // packet in.
    bool p4rt_gdp_requires_dot1q_subinterface = 93;
    // ATE port link state operations are a no-op in KNE/virtualized
    // environments.
    bool ate_port_link_state_operations_unsupported = 94;
    // Creates a user and assigns role/rbac to said user via native model.
    bool set_native_user = 95;
    // Device does not support telemetry path
    // /components/component/cpu/utilization/state/avg for linecards' CPU card.
    bool linecard_cpu_utilization_unsupported = 98;
    // Device does not support consistent component names for GNOI and GNMI.
    bool consistent_component_names_unsupported = 99;
    // Device does not support telemetry path
    // /components/component/cpu/utilization/state/avg for controller cards'
    // CPU card.
    bool controller_card_cpu_utilization_unsupported = 100;
    // Device does not support counter for fabric block lost packets.
    bool fabric_drop_counter_unsupported = 101;
    // Device does not support memory utilization related leaves for linecard
    // components.
    bool linecard_memory_utilization_unsupported = 102;
    // Device does not support telemetry path
    // /qos/interfaces/interface/input/virtual-output-queues/voq-interface/queues/queue/state/dropped-pkts.
    bool qos_voq_drop_counter_unsupported = 103;
    // ATE IPv6 flow label unsupported in KNE/virtualized environments.
    bool ate_ipv6_flow_label_unsupported = 104;
    // Devices do not support configuring isis csnp-interval timer.
    // Arista: partnerissuetracker.corp.google.com/299283216
    bool isis_timers_csnp_interval_unsupported = 105;
    // Devices do not support telemetry for isis counter:
    // manual-address-drop-from-areas.
    // Arista: partnerissuetracker.corp.google.com/299285115
    bool isis_counter_manual_address_drop_from_areas_unsupported = 106;
    // Devices do not support telemetry for isis counter: part-changes.
    // Arista: partnerissuetracker.corp.google.com/317086576
    bool isis_counter_part_changes_unsupported = 107;
    // Devices do not support threshold container under
    // /components/component/transceiver.
    bool transceiver_thresholds_unsupported = 108;
    // Update interface loopback mode using raw gnmi API due to server version.
    bool interface_loopback_mode_raw_gnmi = 109;
    // Devices do not support showing negotiated tcp mss value in bgp tcp mss
    // telemetry. Juniper: b/300499125
    bool skip_tcp_negotiated_mss_check = 110;
    // Devices don't support ISIS-Lsp metadata paths: checksum, sequence-number,
    // remaining-lifetime.
    bool isis_lsp_metadata_leafs_unsupported = 111;
    // QOS queue requires configuration with queue-id
    bool qos_queue_requires_id = 112;
    // Devices do not support forwarding for fib failed routes.
    bool skip_fib_failed_traffic_forwarding_check = 113;
    // QOS requires buffer-allocation-profile configuration
    bool qos_buffer_allocation_config_required = 114;
    // Devices do not support configuring ExtendedNextHopEncoding at the BGP
    // global level. Arista:
    // https://partnerissuetracker.corp.google.com/issues/203683090
    bool bgp_global_extended_next_hop_encoding_unsupported = 115;
    // OC unsupported for BGP LLGR disable.
    // Juniper: b/303479602
    bool bgp_llgr_oc_undefined = 116;
    // Device does not support tunnel interfaces state paths
    // Juniper: partnerissuetracker.corp.google.com/300111031
    bool tunnel_state_path_unsupported = 117;
    // Device does not support tunnel interfaces source and destination address
    // config paths Juniper: partnerissuetracker.corp.google.com/300111031
    bool tunnel_config_path_unsupported = 118;
    // Cisco: Device does not support same minimun and maximum threshold value
    // in QOS ECN config.
    bool ecn_same_min_max_threshold_unsupported = 119;
    // Cisco: QOS requires scheduler configuration.
    bool qos_scheduler_config_required = 120;
    // Cisco: Device does not support set weight config under QOS ECN
    // configuration.
    bool qos_set_weight_config_unsupported = 121;
    // Cisco: Device does not support these get state path.
    bool qos_get_state_path_unsupported = 122;
    // Devices requires enabled leaf under isis level
    // Juniper: partnerissuetracker.corp.google.com/302661486
    bool isis_level_enabled = 123;
    // Devices which require to use interface-id format of interface name +
    // .subinterface index with Interface-ref container
    bool interface_ref_interface_id_format = 124;
    // Devices does not support member link loopback
    // Juniper: b/307763669
    bool member_link_loopback_unsupported = 125;
    // Device does not support PLQ operational status check on interface
    // Juniper: b/308990185
    bool skip_plq_interface_oper_status_check = 126;
    // Device set received prefix limits explicitly under prefix-limit-received
    // rather than "prefix-limit"
    bool bgp_explicit_prefix_limit_received = 127;
    // Device does not configure BGP maximum routes correctly when max-prefixes
    // leaf is configured
    bool bgp_missing_oc_max_prefixes_configuration = 128;
    // Devices which needs to skip checking AFI-SAFI disable.
    // Juniper: b/310698466
    bool skip_bgp_session_check_without_afisafi = 129;
    // Devices that have separate naming conventions for hardware resource name
    // in /system/ tree and /components/ tree.
    bool mismatched_hardware_resource_name_in_component = 130;
    // Devices that don't support telemetry for hardware resources before
    // used-threshold-upper configuration.
    bool missing_hardware_resource_telemetry_before_config = 131;
    // Device does not support reboot status check on subcomponents.
    bool gnoi_subcomponent_reboot_status_unsupported = 132;
    // Devices exports routes from all protocols to BGP if the export-policy is
    // ACCEPT Juniper: b/308970803
    bool skip_non_bgp_route_export_check = 133;
    // Devices do not support path
    // /network-instances/network-instance/protocols/protocol/isis/levels/level/state/metric-style
    // Arista: https://partnerissuetracker.corp.google.com/issues/317064733
    bool isis_metric_style_telemetry_unsupported = 134;
    // Devices do not support configuring Interface-ref under Static-Route
    // Next-Hop
    bool static_route_next_hop_interface_ref_unsupported = 135;
    // Devices which does not support nexthop index state
    // Juniper: b/304729237
    bool skip_static_nexthop_check = 136;
    // Device doesn't support router advertisement enable and mode config
    // Juniper: b/316173974
    bool ipv6_router_advertisement_config_unsupported = 138;
    // Devices does not support setting prefix limit exceeded flag.
    // Juniper : b/317181227
    bool prefix_limit_exceeded_telemetry_unsupported = 139;
    // Skip setting allow-multiple-as while configuring eBGP
    // Arista: partnerissuetracker.corp.google.com/issues/317422300
    bool skip_setting_allow_multiple_as = 140;
    // Skip tests with decap encap vrf as PBF action
    //  Nokia: partnerissuetracker.corp.google.com/issues/323251581
    bool skip_pbf_with_decap_encap_vrf = 141;
    // Devices does not support mixed prefix length in gribi.
    // Juniper: b/307824407
    bool gribi_decap_mixed_plen_unsupported = 143;
    // Skip setting isis-actions set-level while configuring routing-policy
    // statement action
    bool skip_isis_set_level = 144;
    // Skip setting isis-actions set-metric-style-type while configuring
    // routing-policy statement action
    bool skip_isis_set_metric_style_type = 145;
    // Skip setting match-prefix-set match-set-options while configuring
    // routing-policy statement condition
    bool skip_set_rp_match_set_options = 146;
    // Skip setting disable-metric-propagation while configuring
    // table-connection
    bool skip_setting_disable_metric_propagation = 147;
    // Devices do not support BGP conditions match-community-set
    bool bgp_conditions_match_community_set_unsupported = 148;
    // Device requires match condition for ethertype v4 and v6 for default rule
    // with network-instance default-vrf in policy-forwarding.
    bool pf_require_match_default_rule = 149;
    // Devices missing component tree mapping from hardware port
    // to optical channel.
    bool missing_port_to_optical_channel_component_mapping = 150;
    // Skip gNMI container OP tc.
    // Cisco: https://partnerissuetracker.corp.google.com/issues/322291556
    bool skip_container_op = 151;
    // Reorder calls for vendor compatibility.
    // Cisco: https://partnerissuetracker.corp.google.com/issues/322291556
    bool reorder_calls_for_vendor_compatibilty = 152;
    // Add missing base config using cli.
    // Cisco: https://partnerissuetracker.corp.google.com/issues/322291556
    bool add_missing_base_config_via_cli = 153;
    // skip_macaddress_check returns true if mac address for an interface via
    // gNMI needs to be skipped. Cisco:
    // https://partnerissuetracker.corp.google.com/issues/322291556
    bool skip_macaddress_check = 154;
    // Devices are having native telemetry paths for BGP RIB verification.
    // Juniper : b/306144372
    bool bgp_rib_oc_path_unsupported = 155;
    // Skip setting prefix-set mode while configuring prefix-set routing-policy
    bool skip_prefix_set_mode = 156;
    // Devices set metric as preference for static next-hop
    bool set_metric_as_preference = 157;
    // Devices don't support having an IPv6 static Route with an IPv4 address
    // as next hop and requires configuring a static ARP entry.
    // Arista: https://partnerissuetracker.corp.google.com/issues/316593298
    bool ipv6_static_route_with_ipv4_next_hop_requires_static_arp = 158;
    // Device requires policy-forwarding rules to be in sequential order in the
    // gNMI set-request.
    bool pf_require_sequential_order_pbr_rules = 159;
    // Device telemetry missing next hop metric value.
    // Arista: https://partnerissuetracker.corp.google.com/issues/321010782
    bool missing_static_route_next_hop_metric_telemetry = 160;
    // Device does not support recursive resolution of static route next hop.
    // Arista: https://partnerissuetracker.corp.google.com/issues/314449182
    bool unsupported_static_route_next_hop_recurse = 161;
    // Device missing telemetry for static route that has DROP next hop.
    // Arista: https://partnerissuetracker.corp.google.com/issues/330619816
    bool missing_static_route_drop_next_hop_telemetry = 162;
    // Device missing 400ZR optical-channel tunable parameters telemetry:
    // min/max/avg.
    // Arista: https://partnerissuetracker.corp.google.com/issues/319314781
    bool missing_zr_optical_channel_tunable_parameters_telemetry = 163;
    // Device that does not support packet link qualification reflector packet
    // sent/received stats.
    bool plq_reflector_stats_unsupported = 164;
    // Device that does not support PLQ Generator max_mtu to be atleast >= 8184.
    uint32 plq_generator_capabilities_max_mtu = 165;
    // Device that does not support PLQ Generator max_pps to be atleast >=
    // 100000000.
    uint64 plq_generator_capabilities_max_pps = 166;
    // Support for bgp extended community index
    bool bgp_extended_community_index_unsupported = 167;
    // Support for bgp community set refs
    bool bgp_community_set_refs_unsupported = 168;
    // Arista device needs CLI knob to enable WECMP feature
    bool rib_wecmp = 169;
    // Device not supporting table-connection need to set this true
    bool table_connections_unsupported = 170;
    // Configure tag-set using vendor native model
    bool use_vendor_native_tag_set_config = 171;
    // Skip setting send-community-type in bgp global config
    bool skip_bgp_send_community_type = 172;
    // Support for bgp actions set-community method
    bool bgp_actions_set_community_method_unsupported = 174;
    // Ensure no configurations exist under BGP Peer Groups
    bool set_no_peer_group = 175;
    // Bgp community member is a string
    bool bgp_community_member_is_a_string = 176;
    // Flag to indicate whether IPv4 static routes with IPv6 next-hops are
    // unsupported.
    bool ipv4_static_route_with_ipv6_nh_unsupported = 177;
    // Flag to indicate whether IPv6 static routes with IPv4 next-hops are
    // unsupported.
    bool ipv6_static_route_with_ipv4_nh_unsupported = 178;
    // Flag to indicate support for static routes that simply drop packets
    bool static_route_with_drop_nh = 179;
    // Flag to indicate support for static routes that can be configured with an
    // explicit metric.
    bool static_route_with_explicit_metric = 180;
    // Support for bgp default import/export policy
    bool bgp_default_policy_unsupported = 181;
    // Flag to enable bgp explicity on default vrf
    // Arista: b/329094094#comment9
    bool explicit_enable_bgp_on_default_vrf = 182;
    // tag-set is not a real separate entity, but is embedded in the policy
    // statement. this implies that 1. routing policy tag set name needs to be
    // '<policy name> <statement name>'
    // 2. only one policy statement can make use of a tag-set, and 3. tag must
    // be refered by a policy
    bool routing_policy_tag_set_embedded = 183;
    // Devices does not support allow multiple as under AFI/SAFI.
    // CISCO: b/340859662
    bool skip_afi_safi_path_for_bgp_multiple_as = 184;
    // Device does not support regex with routing-policy community-member.
    bool community_member_regex_unsupported = 185;
    // Support for same import policy attached to all AFIs for given
    // (src-protocol, dst-protocol, network-instance) triple Arista:
    // b/339645876#comment4
    bool same_policy_attached_to_all_afis = 186;
    // Devices needs to skip setting statement for policy to be applied as
    // action pass otherwise it will be configured as action done.
    // CISCO: b/338523730
    bool skip_setting_statement_for_policy = 187;
    // Devices does not support index specific attribute fetching and hence
    // wildcards has to be used.
    // CISCO: b/338523730
    bool skip_checking_attribute_index = 188;
    // Devices does not suppport policy-chaining, so needs to flatten policies
    // with multiple statements.
    // CISCO: b/338526243
    bool flatten_policy_with_multiple_statements = 189;
    // default_route_policy_unsupported is set to true for devices that do not
    // support default route policy.
    bool default_route_policy_unsupported = 190;
    // CISCO: b/339801843
    bool slaac_prefix_length128 = 191;
    // Devices does not support bgp max multipaths
    // Juniper: b/319301559
    bool bgp_max_multipath_paths_unsupported = 192;
    // Devices does not multipath config at neighbor or afisafi level
    // Juniper: b/341130490
    bool multipath_unsupported_neighbor_or_afisafi = 193;
    // Devices that do not support /components/component/state/model-name for
    // any component types.
    // Note that for model name to be supported, the
    // /components/component/state/model-name of the chassis component must be
    // equal to the canonical hardware model name of its device.
    bool model_name_unsupported = 194;
    // community_match_with_redistribution_unsupported is set to true for devices that do not support matching community at the redistribution attach point.
    bool community_match_with_redistribution_unsupported = 195;
    // Devices that do not support components/component/state/install-component
    // and components/component/state/install-position.
    bool install_position_and_install_component_unsupported = 196;
    // Encap tunnel is shut then zero traffic will flow to backup NHG
    bool encap_tunnel_shut_backup_nhg_zero_traffic = 197;
    // Flag to indicate support for max ecmp paths for isis.
    bool max_ecmp_paths = 198;
    // wecmp_auto_unsupported is set to true for devices that do not support auto wecmp
    bool wecmp_auto_unsupported = 199;
    // policy chaining, ie. more than one policy at an attachement point is not supported
    bool routing_policy_chaining_unsupported = 200;
    // isis loopback config required
    bool isis_loopback_required = 201;
    // weighted ecmp feature verification using fixed packet
    bool weighted_ecmp_fixed_packet_verification = 202;
    // Override default NextHop scale while enabling encap/decap scale
    // CISCO:
    bool override_default_nh_scale = 203;
    // Devices that donot support setting bgp extended community set
    bool bgp_extended_community_set_unsupported = 204;
    // Devices that do not support setting bgp extended community set refs
    bool bgp_set_ext_community_set_refs_unsupported = 205;
    // Devices that do not support deleting link bandwidth
    bool bgp_delete_link_bandwidth_unsupported = 206;
    // qos_inqueue_drop_counter_Unsupported is set to true for devices that do not support qos ingress queue drop counters.
    // Juniper: b/341130490
    bool qos_inqueue_drop_counter_unsupported = 207;
    // Devices that need bgp extended community enable explicitly
    bool bgp_explicit_extended_community_enable = 208;
    // devices that do not support match tag set condition
    bool match_tag_set_condition_unsupported = 209;
    // peer_group_def_bgp_vrf_unsupported is set to true for devices that do not support peer group definition under bgp vrf configuration.
    bool peer_group_def_ebgp_vrf_unsupported = 210;
    // redis_uconnected_under_ebgp_vrf_unsupported is set to true for devices that do not support redistribution of connected routes under ebgp vrf configuration.
    bool redis_connected_under_ebgp_vrf_unsupported = 211;
    // bgp_afisafi_in_default_ni_before_other_ni is set to true for devices that require certain afi/safis to be enabled
    // in default network instance (ni) before enabling afi/safis for neighbors in default or non-default ni.
    bool bgp_afi_safi_in_default_ni_before_other_ni = 212;
    // Devices which do not support default import export policy.
    bool default_import_export_policy_unsupported = 213;
    // ipv6_router_advertisement_interval_unsupported is set to true for devices that do not support ipv6 router advertisement interval configuration.
    bool ipv6_router_advertisement_interval_unsupported = 214;
    // Decap NH with NextHopNetworkInstance is unsupported
    bool decap_nh_with_nexthop_ni_unsupported = 215;
    // Juniper: b/356898098
    bool community_invert_any_unsupported = 216;
    // SFlow source address update is unsupported
    // Arista: b/357914789
    bool sflow_source_address_update_unsupported = 217;
    // Linklocal mask length is not 64
    // Cisco: b/368271859
    bool link_local_mask_len = 218;
    // use parent component for temperature telemetry
    bool use_parent_component_for_temperature_telemetry = 219;
    // component manufactured date is unsupported
    bool component_mfg_date_unsupported = 220;
    // trib protocol field under otn channel config unsupported
    bool otn_channel_trib_unsupported = 221;
    // ingress parameters under eth channel config unsupported
    bool eth_channel_ingress_parameters_unsupported = 222;
    // Cisco numbering for eth channel assignment starts from 1 instead of 0
    bool eth_channel_assignment_cisco_numbering = 223;
    // Devices needs time to update interface counters.
    bool interface_counters_update_delayed = 224;
    // device does not support a Healthz GET RPC against Chassis level component like "CHASSIS" or "Rack 0"
    bool chassis_get_rpc_unsupported = 225;
    // Leaf-ref validation for list keys which is enforced for Cisco and hence deviation
    // b/373581140
    bool power_disable_enable_leaf_ref_validation = 226;
    // Device does not support ssh server counters.
    bool ssh_server_counters_unsupported = 227;
    // True when the optical-channel operational-mode is unsupported.
    // Juniper: b/355456031
    bool operational_mode_unsupported = 228;
    // BGP session state idle is supported in passive mode instead of active
    // Cisco: b/376021545
    bool bgp_session_state_idle_in_passive_mode = 229;
    // EnableMultipathUnderAfiSafi returns true for devices that do not support multipath under /global path and instead support under global/afi/safi path
    // CISCO: b/376241033
    // CISCO: b/340859662
    bool enable_multipath_under_afi_safi = 230;    
    // Device have different default value for allow own as.
    // Juniper : b/373559004
    bool bgp_allowownas_diff_default_value = 231;
    // Cisco numbering for OTN channel assignment starts from 1 instead of 0
    bool otn_channel_assignment_cisco_numbering = 232;
    // Cisco pre-fec-ber inactive value for CISCO-ACACIA vendors
    bool cisco_pre_fec_ber_inactive_value = 233;
    // Device does not support bgp extended next hop encoding leaf.
    // Cisco: b/377433951
    bool bgp_extended_next_hop_encoding_leaf_unsupported = 234;
    // Device does not support bgp afi safi wildcard.
    // Cisco: b/379863985
    bool bgp_afi_safi_wildcard_not_supported = 235;
    // Nokia; b/304493065 comment#7 SRL native admin_enable for table-connections
    bool enable_table_connections = 236;
    // Device has default zero suppression.
    // Juniper : b/378646018
    bool no_zero_suppression = 237;
    // Cisco: b/378801305
    bool isis_interface_level_passive_unsupported = 238;
    // Cisco: b/378616912
    bool isis_dis_sysid_unsupported = 239;
    // Cisco: b/378616912
    bool isis_database_overloads_unsupported = 240;
    // Juniper: b/358534837
    // Devices that do not support setting med value using union type in OC.
    bool bgp_set_med_v7_unsupported = 241;
    // Cisco: b/388980373
    // default import policy for table connection unsupported is set to true for devices that do not support default import policy.
    bool tc_default_import_policy_unsupported = 242;
    // Cisco: b/388955361
    // table connection metric propagation unsupported is set to true for devices that do not support metric propagation.
    bool tc_metric_propagation_unsupported = 243;
    // Cisco: b/388980376
    // table connection attribute propagation unsupported is set to true for devices that do not support attribute propagation.
    bool tc_attribute_propagation_unsupported = 244;
    // Cisco: b/388955364
    // table connection subscription unsupported is set to true for devices that do not support subscription for table connection leaves.
    bool tc_subscription_unsupported = 245;
    // Cisco: b/388983709
    // default bgp instance name is used to set bgp instance name value other than DEFAULT
    string default_bgp_instance_name = 246;

    // Arista does not support ETHChannel rate-class
    bool channel_assignment_rate_class_parameters_unsupported = 247;
    
    // Arista: b/346557012  
    // Devices that do not support qos scheduler ingress policer.
    bool qos_scheduler_ingress_policer_unsupported = 248;

    // Arista: b/354689142  
    // Devices that do not support gRIBIencap headers.
    bool gribi_encap_header_unsupported = 249;

    // Device does not support P4RT Capabilities rpc.
    // Cisco: b/385298158
    bool p4rt_capabilities_unsupported = 250;

    // Device does not support gNMI GET on root.
    // Cisco: b/385298159
    bool gnmi_get_on_root_unsupported = 251;

<<<<<<< HEAD
    // bgp_aspathset_unsupported is set to true for devices that do not support as-path-set for bgp-defined-sets.
    // Juniper: b/330173167
    bool bgp_aspathset_unsupported = 252;
=======
    // Devices that do no support static lsp config
    // Juniper b/356635233
    bool static_lsp_unsupported = 252;
>>>>>>> 9f8b0c81

    // Reserved field numbers and identifiers.
    reserved 84, 9, 28, 20, 90, 97, 55, 89, 19, 36, 35, 40, 173;
  }

  message PlatformExceptions {
    Platform platform = 1;
    Deviations deviations = 2;
  }

  // The `platform` field for each `platform_exceptions` should be mutually
  // exclusive. Duplicate matches will result in a test failure.
  repeated PlatformExceptions platform_exceptions = 5;

  enum Tags {
    TAGS_UNSPECIFIED = 0;
    TAGS_AGGREGATION = 1;
    TAGS_DATACENTER_EDGE = 2;
    TAGS_EDGE = 3;
    TAGS_TRANSIT = 4;
  }

  // The `tags` used to identify the area(s) testcase applies to. An empty tag
  // is the default implying it applies to all areas.
  repeated Tags tags = 6;

  // Whether this test only checks paths for presence rather than semantic
  // checks.
  bool path_presence_test = 7;
}<|MERGE_RESOLUTION|>--- conflicted
+++ resolved
@@ -700,15 +700,13 @@
     // Cisco: b/385298159
     bool gnmi_get_on_root_unsupported = 251;
 
-<<<<<<< HEAD
-    // bgp_aspathset_unsupported is set to true for devices that do not support as-path-set for bgp-defined-sets.
-    // Juniper: b/330173167
-    bool bgp_aspathset_unsupported = 252;
-=======
     // Devices that do no support static lsp config
     // Juniper b/356635233
     bool static_lsp_unsupported = 252;
->>>>>>> 9f8b0c81
+
+    // bgp_aspathset_unsupported is set to true for devices that do not support as-path-set for bgp-defined-sets.
+    // Juniper: b/330173167
+    bool bgp_aspathset_unsupported = 253;
 
     // Reserved field numbers and identifiers.
     reserved 84, 9, 28, 20, 90, 97, 55, 89, 19, 36, 35, 40, 173;
